--- conflicted
+++ resolved
@@ -12,12 +12,8 @@
 
 ### Breaking changes
 
-<<<<<<< HEAD
-* The minimum supported rust version is now `1.56`
+* The minimum supported rust version is now `1.57`
 * The animation is now updated during the `CoreStage::Update`
-=======
-* The minimum supported rust version is now `1.57`
->>>>>>> dbed43c6
 
 
 ## [0.3.1] - 2021-08-02
